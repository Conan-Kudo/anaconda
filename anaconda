#!/usr/bin/python
#
# anaconda: The Red Hat Linux Installation program
#
# Copyright (C) 1999, 2000, 2001, 2002, 2003, 2004, 2005, 2006, 2007
# Red Hat, Inc.  All rights reserved.
#
# This program is free software; you can redistribute it and/or modify
# it under the terms of the GNU General Public License as published by
# the Free Software Foundation; either version 2 of the License, or
# (at your option) any later version.
#
# This program is distributed in the hope that it will be useful,
# but WITHOUT ANY WARRANTY; without even the implied warranty of
# MERCHANTABILITY or FITNESS FOR A PARTICULAR PURPOSE.  See the
# GNU General Public License for more details.
#
# You should have received a copy of the GNU General Public License
# along with this program.  If not, see <http://www.gnu.org/licenses/>.
#
# Author(s): Brent Fox <bfox@redhat.com>
#            Mike Fulbright <msf@redhat.com>
#            Jakub Jelinek <jakub@redhat.com>
#            Jeremy Katz <katzj@redhat.com>
#            Chris Lumens <clumens@redhat.com>
#            Paul Nasrat <pnasrat@redhat.com>
#            Erik Troan <ewt@rpath.com>
#            Matt Wilson <msw@rpath.com>
#

# This toplevel file is a little messy at the moment...

import atexit, sys, os, re, time, subprocess
from tempfile import mkstemp

# keep up with process ID of the window manager if we start it
wm_pid = None

def exitHandler(rebootData, storage, exitCode=None):
    from pyanaconda import isys
    from pyanaconda.flags import flags

    if exitCode:
        anaconda.intf.shutdown()

        if "nokill" in flags.cmdline:
            isys.vtActivate(1)
            print "anaconda halting due to nokill flag."
            print "The system will be rebooted when you press Ctrl-Alt-Delete."
            while True:
                time.sleep(10000)

    if image_count:
        anaconda.storage.umountFilesystems(ignoreErrors=True, swapoff=False)
        devicetree = anaconda.storage.devicetree
        devicetree.teardownAll()
        for name in devicetree.diskImages:
            device = devicetree.getDeviceByName(name)
            for loop in device.parents:
                loop.controllable = True
            device.deactivate(recursive=True)

    if anaconda.ksdata and not flags.imageInstall:
        from pykickstart.constants import KS_SHUTDOWN, KS_WAIT, KS_REBOOT
        from pyanaconda.iutil import dracut_eject

        if rebootData.eject:
            for drive in storage.devicetree.devices:
                if drive.type != "cdrom":
                    continue
                dracut_eject(drive.path)

<<<<<<< HEAD
        if rebootData.action == KS_SHUTDOWN:
            os.system("systemctl --force --no-wall poweroff")
        elif rebootData.action == KS_WAIT:
            os.system("systemctl --force --no-wall halt")
        else: # reboot action is KS_REBOOT or None
            os.system("systemctl --force --no-wall reboot")
    elif flags.livecdInstall:
        os.system("systemctl --force --no-wall reboot")
=======
        if anaconda.ksdata.reboot.action == KS_SHUTDOWN:
            os.system("systemctl --no-wall poweroff")
        elif anaconda.ksdata.reboot.action == KS_WAIT:
            os.system("systemctl --no-wall halt")
        else: # reboot action is KS_REBOOT or None
            os.system("systemctl --no-wall reboot")
    elif not flags.imageInstall:
        os.system("systemctl --no-wall reboot")
>>>>>>> db849292

def startMetacityWM():
    childpid = os.fork()
    if not childpid:
        # after this point the method should never return (or throw an exception
        # outside)
        try:
            args = ['--display', ':1',
                    '--sm-disable']
            iutil.execWithRedirect('metacity', args,
                                   stdout='/dev/null', stderr='/dev/null')
        except BaseException as e:
            # catch all possible exceptions
            log.error("Problems running the window manager: %s" % str(e))
            sys.exit(1)

        log.info("The window manager has terminated.")
        sys.exit(0)
    return childpid

def startAuditDaemon():
    childpid = os.fork()
    if not childpid:
        cmd = '/sbin/auditd'
        try:
            os.execl(cmd, cmd)
        except OSError as e:
            log.error("Error running the audit daemon: %s" % str(e))
        sys.exit(0)
    # auditd will turn into a daemon so catch the immediate child pid now:
    os.waitpid(childpid, 0)

# function to handle X startup special issues for anaconda
def doStartupX11Actions():
    """Start window manager"""

    global wm_pid # pid of the anaconda fork where the window manager is running

    # now start up the window manager
    wm_pid = startMetacityWM()
    log.info("Starting window manager, pid %s." % (wm_pid,))

def set_x_resolution(runres):
    # cant do this if no window manager is running because otherwise when we
    # open and close an X connection in the xutils calls the X server will exit
    # since this is the first X connection (if no window manager is running)
    if runres and opts.display_mode == 'g' and not flags.usevnc and wm_pid :
        try:
            log.info("Setting the screen resolution to: %s.", runres)
            iutil.execWithRedirect("xrandr", 
                                   ["-d", ":1", "-s", runres],
                                   stdout="/dev/tty5", stderr="/dev/tty5")
        except RuntimeError as e:
            log.error("The X resolution not set")
            iutil.execWithRedirect("xrandr",
                                   ["-d", ":1", "-q"],
                                   stdout="/dev/tty5", stderr="/dev/tty5")

def setupPythonUpdates():
    from distutils.sysconfig import get_python_lib

    if not os.path.exists("/tmp/updates"):
        return

    for pkg in os.listdir("/tmp/updates"):
        d = "/tmp/updates/%s" % pkg

        if not os.path.isdir(d):
            continue

        # See if the package exists in /usr/lib{64,}/python/?.?/site-packages.
        # If it does, we can set it up as an update.  If not, the pkg is
        # likely a completely new directory and should not be looked at.
        dest = "%s/%s" % (get_python_lib(), pkg)
        if not os.access(dest, os.R_OK):
            dest = "%s/%s" % (get_python_lib(1), pkg)
            if not os.access(dest, os.R_OK):
                continue
        # Symlink over everything that's in the python libdir but not in
        # the updates directory.
        symlink_updates(dest, d)

    import glob
    import shutil
    for rule in glob.glob("/tmp/updates/*.rules"):
        target = "/etc/udev/rules.d/" + rule.split('/')[-1]
        shutil.copyfile(rule, target)

def symlink_updates(dest_dir, update_dir):    
    contents = os.listdir(update_dir)

    for f in os.listdir(dest_dir):
        dest_path = os.path.join(dest_dir, f)
        update_path = os.path.join(update_dir, f)
        if f in contents:
            # recurse into directories, there might be files missing in updates
            if os.path.isdir(dest_path) and os.path.isdir(update_path):
                symlink_updates(dest_path, update_path)
        else:
            if f.endswith(".pyc") or f.endswith(".pyo"):
                continue
            os.symlink(dest_path, update_path)

def getAnacondaVersion():
    # Using _isys here so we don't drag in the logging stuff, which is always
    # complicated.
    from pyanaconda import _isys
    return _isys.getAnacondaVersion()

def parseOptions(argv=None, cmdline=None):
    from pyanaconda.anaconda_optparse import AnacondaOptionParser

    # NOTE: for each long option (like '--repo'), AnacondaOptionParser
    # checks the boot arguments for bootarg_prefix+option ('inst.repo').
    # If require_prefix is False, it also accepts the option without the
    # bootarg_prefix ('repo').
    # See anaconda_optparse.py and BootArgs (in flags.py) for details.
    op = AnacondaOptionParser(version="%prog " + getAnacondaVersion(),
                              bootarg_prefix="inst.", require_prefix=False)

    # NOTE: store_false options will *not* get negated when the user does
    # "option=0" on the boot commandline (store_true options do, though).
    # Basically, don't use store_false unless the option starts with "no".

    # Interface
    op.add_option("-C", "--cmdline", dest="display_mode", action="store_const", const="c",
                  default="g")
    op.add_option("-G", "--graphical", dest="display_mode", action="store_const", const="g")
    op.add_option("-T", "--text", dest="display_mode", action="store_const", const="t")
    op.add_option("-S", "--script", dest="display_mode", action="store_const", const="s")

    # Network
    op.add_option("--noipv4", action="store_true", default=False)
    op.add_option("--noipv6", action="store_true", default=False)
    op.add_option("--proxy")

    # Method of operation
    op.add_option("--autostep", action="store_true", default=False)
    op.add_option("-d", "--debug", dest="debug", action="store_true", default=False)
    op.add_option("--ks", dest="ksfile", action="store_const", const="/run/install/ks.cfg")
    op.add_option("--kickstart", dest="ksfile")
    op.add_option("--rescue", dest="rescue", action="store_true", default=False)
    op.add_option("--targetarch", "rpmarch", dest="targetArch", type="string")

    op.add_option("-m", "--method", dest="method", default=None)
    op.add_option("--repo", dest="method", default=None)
    op.add_option("--stage2", dest="stage2", default=None)
    op.add_option("--noverifyssl", action="store_true", default=False)

    op.add_option("--liveinst", action="store_true", default=False)

    # Display
    op.add_option("--headless", dest="isHeadless", action="store_true", default=False)
    op.add_option("--nofb")
    op.add_option("--resolution", dest="runres", default=None)
    op.add_option("--serial", action="store_true", default=False)
    op.add_option("--usefbx", dest="xdriver", action="store_const", const="fbdev")
    op.add_option("--virtpconsole")
    op.add_option("--vnc", action="store_true", default=False)
    op.add_option("--vncconnect")
    op.add_option("--vncpassword", default="")
    op.add_option("--xdriver", dest="xdriver", action="store", type="string", default=None)

    # Language
    op.add_option("--keymap")
    op.add_option("--kbdtype")
    op.add_option("--lang")

    # Obvious
    op.add_option("--loglevel")
    op.add_option("--syslog")

    op.add_option("--noselinux", dest="selinux", action="store_false", default=True)
    op.add_option("--selinux", action="store_true")

    op.add_option("--nompath", dest="mpath", action="store_false", default=True)
    op.add_option("--mpath", action="store_true")

    op.add_option("--nodmraid", dest="dmraid", action="store_false", default=True)
    op.add_option("--dmraid", action="store_true")

    op.add_option("--noibft", dest="ibft", action="store_false", default=True)
    op.add_option("--ibft", action="store_true")
    op.add_option("--noiscsi", dest="iscsi", action="store_false", default=False)
    op.add_option("--iscsi", action="store_true")

    # Miscellaneous
    op.add_option("--module", action="append", default=[])
    op.add_option("--nomount", dest="rescue_nomount", action="store_true", default=False)
    op.add_option("--updates", dest="updateSrc", action="store", type="string")
    op.add_option("--dlabel", action="store_true", default=False)
    op.add_option("--image", action="append", dest="images", default=[])
    op.add_option("--memcheck", action="store_true", default=True)
    op.add_option("--nomemcheck", action="store_false", dest="memcheck")
    op.add_option("--leavebootorder", action="store_true", default=False)

    # some defaults change based on cmdline flags
    if cmdline is not None:
        if "console" in cmdline:
            op.set_defaults(display_mode="t")

    (opts, args) = op.parse_args(argv, cmdline=cmdline)
    return (opts, args, op.deprecated_bootargs)

def setupPythonPath():
    # First add our updates path
    sys.path.insert(0, '/tmp/updates/')
    sys.path.append('/usr/share/system-config-date')

def setupEnvironment():
    # Silly GNOME stuff
    if os.environ.has_key('HOME') and not os.environ.has_key("XAUTHORITY"):
        os.environ['XAUTHORITY'] = os.environ['HOME'] + '/.Xauthority'
    os.environ['HOME'] = '/tmp'
    os.environ['LC_NUMERIC'] = 'C'
    os.environ["GCONF_GLOBAL_LOCKS"] = "1"

    # In theory, this gets rid of our LVM file descriptor warnings
    os.environ["LVM_SUPPRESS_FD_WARNINGS"] = "1"

    # make sure we have /sbin and /usr/sbin in our path
    os.environ["PATH"] += ":/sbin:/usr/sbin"

    # we can't let the LD_PRELOAD hang around because it will leak into
    # rpm %post and the like.  ick :/
    if os.environ.has_key("LD_PRELOAD"):
        del os.environ["LD_PRELOAD"]

    os.environ["GLADEPATH"] = "/tmp/updates/:/tmp/updates/data/ui/:ui/:/usr/share/anaconda/ui/:/usr/share/python-meh/"
    os.environ["PIXMAPPATH"] = "/tmp/updates/pixmaps/:/tmp/updates/:/tmp/product/pixmaps/:/tmp/product/:pixmaps/:/usr/share/anaconda/pixmaps/:/usr/share/pixmaps/:/usr/share/anaconda/:/usr/share/python-meh/:/usr/share/icons/Fedora/48x48/apps/"

def setupLoggingFromOpts(opts):
    if opts.loglevel and anaconda_log.logLevelMap.has_key(opts.loglevel):
        level = anaconda_log.logLevelMap[opts.loglevel]
        anaconda_log.logger.tty_loglevel = level
        anaconda_log.setHandlersLevel(log, level)
        storage_log = logging.getLogger("storage")
        anaconda_log.setHandlersLevel(storage_log, level)

    if opts.syslog:
        anaconda_log.logger.remote_syslog = opts.syslog

# ftp installs pass the password via a file in /tmp so
# ps doesn't show it
def expandFTPMethod(str):
    ret = None

    try:
        filename = str[1:]
        ret = open(filename, "r").readline()
        ret = ret[:len(ret) - 1]
        os.unlink(filename)
        return ret
    except:
        return None

def runVNC(vncS):
    vncS.startServer()

    child = os.fork()
    if child == 0:
        for p in ('/tmp/updates/pyrc.py', \
                '/usr/share/anaconda/pyrc.py'):
            if os.access(p, os.R_OK|os.X_OK):
                os.environ['PYTHONSTARTUP'] = p
                break

        while True:
            # Not having a virtual terminal or otherwise free console
            # are the only places we /really/ need a shell on tty1,
            # and everywhere else this just gets in the way of pdb.  But we
            # don't want to return, because that'll return try to start X
            # a second time.
            if iutil.isConsoleOnVirtualTerminal() or iutil.isS390():
                    time.sleep(10000)
            else:
                    print _("Press <enter> for a shell")
                    sys.stdin.readline()
                    iutil.execConsole()

def gtk_warning(title, reason):
    import gtk
    dialog = gtk.MessageDialog(type = gtk.MESSAGE_ERROR,
                               buttons = gtk.BUTTONS_CLOSE,
                               message_format=reason)
    dialog.set_title(title)
    dialog.run()
    dialog.destroy()

def check_memory(anaconda, opts, display_mode=None):
    reason_strict = _("%s requires %s MB of memory to install, but you only have "
                      "%s MB on this machine.\n")
    reason_graphical = _("The %s graphical installer requires %s MB of memory, but "
                         "you only have %s MB.")

    reboot_extra = _('\n'
                     'Press <return> to reboot your system.\n')
    livecd_title = _("Not enough RAM")
    livecd_extra =_(" Try the text mode installer by running:\n\n"
                    "'/usr/bin/liveinst -T'\n\n from a root "
                    "terminal.")
    nolivecd_extra = _(" Starting text mode.")

    if not display_mode:
        display_mode = anaconda.displayMode

    reason = reason_strict
    total_ram = int(isys.total_memory() / 1024)
    needed_ram = int(isys.MIN_RAM / 1024)
    graphical_ram = needed_ram + int(isys.GUI_INSTALL_EXTRA_RAM / 1024)

    log.info("check_memory(): total:%s, needed:%s, graphical:%s" % \
            (total_ram, needed_ram, graphical_ram))

    if not opts.memcheck:
        log.warning("CHECK_MEMORY DISABLED")
        return

    if needed_ram > total_ram:
        from snack import SnackScreen, ButtonChoiceWindow
        if opts.liveinst:
            stdoutLog.warning(reason % (product.productName, needed_ram, total_ram))
            gtk_warning(livecd_title, reason % (product.productName, needed_ram, total_ram))
        else:
            reason += reboot_extra
            screen = SnackScreen()
            ButtonChoiceWindow(screen, _('Fatal Error'),
                               reason % (product.productName, needed_ram, total_ram),
                               buttons = (_("OK"),))
            screen.finish()
        sys.exit(1)

    # override display mode if machine cannot nicely run X
    if display_mode not in ('t', 'c', 's') and not flags.usevnc:
        needed_ram = graphical_ram
        reason = reason_graphical

        if needed_ram > total_ram:
            if opts.liveinst:
                reason += livecd_extra
                stdoutLog.warning(reason % (product.productName, needed_ram, total_ram))
                title = livecd_title
                gtk_warning(title, reason % (product.productName, needed_ram, total_ram))
                sys.exit(1)
            else:
                reason += nolivecd_extra
                stdoutLog.warning(reason % (product.productName, needed_ram, total_ram))
                anaconda.displayMode = 't'
                time.sleep(2)

def startDebugger(signum, frame):
    import epdb
    epdb.serve(skip=1)

def setupDisplay(anaconda, opts):
    graphical_failed = 0
    vncS = vnc.VncServer()          # The vnc Server object.
    vncS.anaconda = anaconda

    anaconda.displayMode = opts.display_mode
    anaconda.isHeadless = opts.isHeadless or iutil.isS390()

    if opts.vnc:
        flags.usevnc = 1
        anaconda.displayMode = 'g'
        vncS.password = opts.vncpassword

        # Only consider vncconnect when vnc is a param
        if opts.vncconnect:
            cargs = string.split(opts.vncconnect, ":")
            vncS.vncconnecthost = cargs[0]
            if len(cargs) > 1 and len(cargs[1]) > 0:
                if len(cargs[1]) > 0:
                    vncS.vncconnectport = cargs[1]

    if opts.serial:
        flags.serial = True
    if opts.virtpconsole:
        flags.virtpconsole = opts.virtpconsole

    if opts.xdriver:
        anaconda.xdriver = opts.xdriver
        anaconda.writeXdriver(root="/")

    if anaconda.rescue:
        return

    if anaconda.ksdata.vnc.enabled:
        flags.usevnc = 1
        anaconda.displayMode = 'g'

        if vncS.password == "":
            vncS.password = anaconda.ksdata.vnc.password

        if vncS.vncconnecthost == "":
            vncS.vncconnecthost = anaconda.ksdata.vnc.host

        if vncS.vncconnectport == "":
            vncS.vncconnectport = anaconda.ksdata.vnc.port

    flags.vncquestion = False

    # disable VNC over text question when not enough memory is available
    if iutil.memInstalled() < isys.MIN_GUI_RAM:
        flags.vncquestion = False

    if os.environ.has_key('DISPLAY'):
        flags.preexisting_x11 = True

    if anaconda.displayMode == 't' and flags.vncquestion:
        #we prefer vnc over text mode, so ask about that
        title = _("Would you like to use VNC?")
        message = _("Text mode provides a limited set of installation "
                    "options. It does not allow you to specify your "
                    "own partitioning layout or package selections. "
                    "Would you like to use VNC mode instead?")

        ret = vnc.askVncWindow(title, message)
        if ret != -1:
            anaconda.displayMode = 'g'
            flags.usevnc = 1
            if ret is not None:
                vncS.password = ret

    log.info("Display mode = %s" % anaconda.displayMode)
    check_memory(anaconda, opts)

    # Should we try to start Xorg?
    want_x = anaconda.displayMode == 'g' and \
             not (flags.preexisting_x11 or flags.usevnc)

    # X on a headless (e.g. s390) system? Nonsense!
    if want_x and anaconda.isHeadless:
        stdoutLog.warning(_("DISPLAY variable not set. Starting text mode."))
        anaconda.displayMode = 't'
        graphical_failed = 1
        time.sleep(2)
        want_x = False

    # Is Xorg is actually available?
    if want_x and not os.access("/usr/bin/Xorg", os.X_OK):
        stdoutLog.warning(_("Graphical installation is not available. "
                            "Starting text mode."))
        time.sleep(2)
        anaconda.displayMode = 't'
        want_x = False

    if want_x:
        # The following code depends on no SIGCHLD being delivered,
        # possibly only except the one from a failing X.org. Thus
        # make sure before entering this section that all the other
        # children of anaconda have terminated or were forked into
        # an orphan (which won't deliver a SIGCHLD to mess up the
        # fragile signaling below). start X with its USR1 handler
        # set to ignore.  this will make it send us SIGUSR1 if it
        # succeeds.  if it fails, catch SIGCHLD and bomb out.
        def sigchld_handler(num, frame):
            raise OSError(0, "SIGCHLD caught when trying to start the X server.")

        def sigusr1_handler(num, frame):
            log.debug("X server has signalled a successful start.")

        def preexec_fn():
            signal.signal(signal.SIGUSR1, signal.SIG_IGN)

        old_sigusr1 = signal.signal(signal.SIGUSR1, sigusr1_handler)
        old_sigchld = signal.signal(signal.SIGCHLD, sigchld_handler)
        xout = open("/dev/tty5", "w")
        try:
            proc = subprocess.Popen(["Xorg", "-br",
                                     "-logfile", "/tmp/X.log",
                                     ":1", "vt6", "-s", "1440", "-ac",
                                     "-nolisten", "tcp", "-dpi", "96",
                                     "-noreset"],
                                     close_fds=True,
                                     stdout=xout, stderr=xout,
                                     preexec_fn=preexec_fn)

            signal.pause()
            os.environ["DISPLAY"] = ":1"
            doStartupX11Actions()
        except (OSError, RuntimeError):
            stdoutLog.warning("X startup failed, falling back to text mode")
            anaconda.displayMode = 't'
            graphical_failed = 1
            time.sleep(2)
        finally:
            signal.signal(signal.SIGUSR1, old_sigusr1)
            signal.signal(signal.SIGCHLD, old_sigchld)

    set_x_resolution(opts.runres)

    if anaconda.displayMode == 't' and graphical_failed and \
         not anaconda.ksdata:
        ret = vnc.askVncWindow()
        if ret != -1:
            anaconda.displayMode = 'g'
            flags.usevnc = 1
            if ret is not None:
                vncS.password = ret

    # if they want us to use VNC do that now
    if anaconda.displayMode == 'g' and flags.usevnc:
        runVNC(vncS)
        doStartupX11Actions()

    # with X running we can initialize the UI interface
    anaconda.initInterface()

    # setup layouts
    if anaconda.ksdata.keyboard.layouts_list:
        from pyanaconda.keyboard import XklWrapper, XklWrapperError

        layouts = anaconda.ksdata.keyboard.layouts_list
        xklwrapper = XklWrapper.get_instance()

        try:
            xklwrapper.replace_layouts(layouts)

        except XklWrapperError as xklerr:
            msg = "Failed to activate layouts %s" % ",".join(layouts)
            log.error(msg)

    anaconda.instClass.configure(anaconda)

def prompt_for_ssh():
    # Do some work here to get the ip addr / hostname to pass
    # to the user.
    from pyanaconda import network
    from pyanaconda import isys
    import socket
    import gettext
    _ = lambda x: gettext.ldgettext("anaconda", x)

    # see if we can sniff out network info
    netinfo = network.Network()

    ip = netinfo.getFirstRealIP()

    if not ip:
        stdoutLog.error("No IP addresses found, cannot continue installation.")
        sys.exit(1)

    ipstr = ip

    try:
        hinfo = socket.gethostbyaddr(ipstr)
    except Exception as e:
        stdoutLog.debug("Exception caught trying to get host name of %s: %s" %
                  (ipstr, e))
        name = network.getDefaultHostname(None)
    else:
        if len(hinfo) == 3:
            name = hinfo[0]

    if ip.find(':') != -1:
        ipstr = "[%s]" % (ip,)

    if (name is not None) and (not name.startswith('localhost')) and (ipstr is not None):
        connxinfo = "%s (%s)" % (socket.getfqdn(name=name), ipstr,)
    elif ipstr is not None:
        connxinfo = "%s" % (ipstr,)
    else:
        connxinfo = None

    if connxinfo:
        stdoutLog.info(_("Please ssh install@%s to begin the install.") % connxinfo)
    else:
        stdoutLog.info(_("Please ssh install@<host> to continue installation."))


if __name__ == "__main__":
    print "Starting installer, one moment..."

    setupPythonPath()

    # Allow a file to be loaded as early as possible
    try:
        import updates_disk_hook
    except ImportError:
        pass

    # this handles setting up updates for pypackages to minimize the set needed
    setupPythonUpdates()

    # do this early so we can set flags before initializing logging
    from pyanaconda.flags import flags
    (opts, args, depr) = parseOptions(cmdline=flags.cmdline)
    if opts.images:
        flags.imageInstall = True

    # Set up logging as early as possible.
    import logging
    from pyanaconda import anaconda_log
    anaconda_log.init()
    anaconda_log.logger.setupVirtio()

    log = logging.getLogger("anaconda")
    stdoutLog = logging.getLogger("anaconda.stdout")

    if os.geteuid() != 0:
        stdoutLog.error("anaconda must be run as root.")
        sys.exit(0)

    # see if we're on s390x and if we've got an ssh connection
    uname = os.uname()
    if uname[4] == 's390x':
        if 'SSH_CONNECTION' not in os.environ and "RUNKS" not in flags.cmdline:
            prompt_for_ssh()
            sys.exit(0)
        # If we get RUNKS, we default to cmdline display mode, because nothing
        # else will work.  Kickstart options can still override.
        if "RUNKS" in flags.cmdline:
            opts.display_mode = 'c'

    log.info("%s %s" % (sys.argv[0], getAnacondaVersion()))

    # TODO: uncomment this when we're sure that we're doing the right thing
    # with flags.cmdline *everywhere* it appears...
    #for arg in depr:
    #    stdoutLog.warn("Boot argument '%s' is deprecated. "
    #                   "In the future, use 'inst.%s'.", arg, arg)

    # pull this in to get product name and versioning
    from pyanaconda import product
    from pyanaconda.constants import ROOT_PATH, DEFAULT_LANG

    from pyanaconda import isys
    isys.initLog()

    import signal, string, time

    from pyanaconda import iutil
    from pyanaconda import vnc
    from pyanaconda import kickstart
    from pyanaconda import ntp

    verdesc = "%s for %s %s" % (getAnacondaVersion(),
                                product.productName, product.productVersion)
    if product.isFinal:
        print "anaconda %s started."
    else:
        print "anaconda %s (pre-release) started."

    import gettext
    _ = lambda x: gettext.ldgettext("anaconda", x)

    from pyanaconda import Anaconda
    anaconda = Anaconda()
    iutil.setup_translations(gettext)

    # reset python's default SIGINT handler
    signal.signal(signal.SIGINT, signal.SIG_DFL)
    signal.signal(signal.SIGSEGV, isys.handleSegv)

    setupEnvironment()
    # make sure we have /var/log soon, some programs fail to start without it
    iutil.mkdirChain("/var/log")

    pidfile = open("/var/run/anaconda.pid", "w")
    pidfile.write("%s\n" % (os.getpid(),))
    del pidfile
    # add our own additional signal handlers
    signal.signal(signal.SIGHUP, startDebugger)

    anaconda.opts = opts

    # check memory, just the text mode for now:
    check_memory(anaconda, opts, 't')

    # Now that we've got arguments, do some extra processing.
    setupLoggingFromOpts(opts)

    # Default is to prompt to mount the installed system.
    anaconda.rescue_mount = not opts.rescue_nomount

    if opts.dlabel: #autodetected driverdisc in use
        flags.dlabel = True

    if opts.noipv4:
        flags.useIPv4 = False

    if opts.noipv6:
        flags.useIPv6 = False

    if opts.proxy:
        anaconda.proxy = opts.proxy

    if opts.updateSrc:
        anaconda.updateSrc = opts.updateSrc

    if opts.method:
        if opts.method[0] == '@':
            opts.method = expandFTPMethod(opts.method)

        anaconda.setMethodstr(opts.method)
    else:
        anaconda.methodstr = None

    if opts.stage2:
        if opts.stage2[0] == '@':
            opts.stage2 = expandFTPMethod(opts.stage2)

        anaconda.stage2 = opts.stage2

    if opts.noverifyssl:
        flags.noverifyssl = True

    if opts.liveinst:
        flags.livecdInstall = True

    if opts.module:
        for mod in opts.module:
            (path, name) = string.split(mod, ":")
            anaconda.extraModules.append((path, name))

    if opts.ibft:
        flags.ibft = 1

    if opts.iscsi:
        flags.iscsi = 1

    if opts.targetArch:
        flags.targetarch = opts.targetArch

    # set flags
    flags.dmraid = opts.dmraid
    flags.mpath = opts.mpath
    flags.selinux = opts.selinux

    if not flags.livecdInstall and not flags.imageInstall:
        startAuditDaemon()

    # setup links required for all install types
    for i in ( "services", "protocols", "nsswitch.conf", "joe", "selinux",
               "mke2fs.conf" ):
        try:
            if os.path.exists("/mnt/runtime/etc/" + i):
                os.symlink ("../mnt/runtime/etc/" + i, "/etc/" + i)
        except:
            pass

    if opts.debug:
        flags.debug = True

    if opts.rescue:
        anaconda.rescue = True

    log.info("anaconda called with cmdline = %s" %(sys.argv,))
    log.info("Default encoding = %s " % sys.getdefaultencoding())

    os.system("udevadm control --env=ANACONDA=1")

    # If we were given a kickstart file on the command line, parse (but do not
    # execute) that now.  Otherwise, load in defaults from kickstart files
    # shipped with the installation media.
    ksdata = None
    if opts.ksfile:
        flags.automatedInstall = True
        files = [opts.ksfile]
    else:
        files = ["/tmp/updates/interactive-defaults.ks",
                 "/usr/share/anaconda/interactive-defaults.ks"]

    for f in files:
        if not os.path.exists(f):
            continue

        kickstart.preScriptPass(f)
        ksdata = kickstart.parseKickstart(f)

        # Only load the first defaults file we find.
        break

    if not ksdata:
        ksdata = kickstart.AnacondaKSHandler()

    if ksdata.rescue.rescue:
        anaconda.rescue = True

    # Some kickstart commands must be executed immediately, as they affect
    # how anaconda operates.
    ksdata.logging.execute()

    anaconda.ksdata = ksdata

    # Some post-install parts of anaconda are implemented as kickstart
    # scripts.  Add those to the ksdata now.
    kickstart.appendPostScripts(ksdata)

    # cmdline flags override kickstart settings
    ksdata.method.proxy = anaconda.proxy
    ksdata.method.noverifyssl = flags.noverifyssl

    # set ksdata.method based on anaconda.method if it isn't already set
    if anaconda.methodstr and not ksdata.method.method:
        if anaconda.methodstr.startswith("cdrom"):
            ksdata.method.method = "cdrom"
        elif anaconda.methodstr.startswith("nfs"):
            ksdata.method.method = "nfs"
            url = anaconda.methodstr.split(":", 1)[1]
            (opts, server, path) = iutil.parseNfsUrl(url)
            ksdata.method.server = server
            ksdata.method.dir = path
            ksdata.method.opts = opts
        elif anaconda.methodstr.startswith("hd:"):
            ksdata.method.method = "harddrive"
            url = anaconda.methodstr.split(":", 1)[1]
            url_parts = url.split(":")
            device = url_parts[0]
            path = ""
            if len(url_parts) == 2:
                path = url_parts[1]
            elif len(url_parts) == 3:
                fstype = url_parts[1]   # XXX not used
                path = url_parts[2]

            ksdata.method.partition = device
            ksdata.method.dir = path
        elif anaconda.methodstr.startswith("http") or \
             anaconda.methodstr.startswith("ftp"):
            ksdata.method.method = "url"
            ksdata.method.url = anaconda.methodstr

    # setup keyboard layout from the command line option and let
    # it override from kickstart if/when X is initialized
    if opts.keymap:
        if not ksdata.keyboard.keyboard:
            ksdata.keyboard.keyboard = opts.keymap
        anaconda.keyboard.set(opts.keymap)
        anaconda.keyboard.activate()

    # now start the interface
    setupDisplay(anaconda, opts)

    image_count = 0
    for image in opts.images:
        image_spec = image.rsplit(":", 1)
        path = image_spec[0]
        if len(image_spec) == 2 and image_spec[1].strip():
            name = image_spec[1].strip()
        else:
            name = os.path.splitext(os.path.basename(path))[0]

        if "/" in name or name in anaconda.storage.config.diskImages.keys():
            name = "diskimg%d" % image_count

        log.info("naming disk image '%s' '%s'" % (path, name))
        anaconda.storage.config.diskImages[name] = path
        image_count += 1
        flags.imageInstall = True

    if image_count:
        anaconda.storage.setupDiskImages()
        anaconda.simpleFilter = True

    # comment out the next line to make exceptions non-fatal
    from pyanaconda.exception import initExceptionHandling
    anaconda.mehConfig = initExceptionHandling(anaconda)

    # add our own additional signal handlers
    signal.signal(signal.SIGUSR2, lambda signum, frame: anaconda.dumpState())

    if opts.lang:
        # this is lame, but make things match what we expect (#443408)
        opts.lang = opts.lang.replace(".utf8", ".UTF-8")
        anaconda.instLanguage.instLang = opts.lang
        anaconda.instLanguage.systemLang = opts.lang
        anaconda.timezone.setTimezoneInfo(anaconda.instLanguage.getDefaultTimeZone())

    from pyanaconda.storage import storageInitialize
    from pyanaconda.packaging import payloadInitialize
    from pyanaconda.threads import initThreading, threadMgr, AnacondaThread

    if anaconda.rescue:
        from pyanaconda.rescue import doRescue
        doRescue(anaconda.rescue_mount, ksdata, anaconda.platform)

    initThreading()
    threadMgr.add(AnacondaThread(name="AnaStorageThread", target=storageInitialize, args=(anaconda.storage, ksdata, anaconda.protected)))
    threadMgr.add(AnacondaThread(name="AnaPayloadThread", target=payloadInitialize, args=(anaconda.storage, ksdata, anaconda.payload)))

    atexit.register(exitHandler, ksdata.reboot, anaconda.storage)

    # setup ntp servers and start NTP daemon if not requested otherwise
    if (not flags.imageInstall) and anaconda.ksdata.timezone.ntpservers:
        ntp.save_servers_to_config(anaconda.ksdata.timezone.ntpservers)

    if not anaconda.ksdata.timezone.nontp:
        iutil.start_service("chronyd")

    # FIXME:  This will need to be made cleaner once this file starts to take
    # shape with the new UI code.
    anaconda._intf.setup(ksdata)
    anaconda._intf.run()

# vim:tw=78:ts=4:et:sw=4<|MERGE_RESOLUTION|>--- conflicted
+++ resolved
@@ -70,25 +70,14 @@
                     continue
                 dracut_eject(drive.path)
 
-<<<<<<< HEAD
         if rebootData.action == KS_SHUTDOWN:
-            os.system("systemctl --force --no-wall poweroff")
+            os.system("systemctl --no-wall poweroff")
         elif rebootData.action == KS_WAIT:
-            os.system("systemctl --force --no-wall halt")
-        else: # reboot action is KS_REBOOT or None
-            os.system("systemctl --force --no-wall reboot")
-    elif flags.livecdInstall:
-        os.system("systemctl --force --no-wall reboot")
-=======
-        if anaconda.ksdata.reboot.action == KS_SHUTDOWN:
-            os.system("systemctl --no-wall poweroff")
-        elif anaconda.ksdata.reboot.action == KS_WAIT:
             os.system("systemctl --no-wall halt")
         else: # reboot action is KS_REBOOT or None
             os.system("systemctl --no-wall reboot")
-    elif not flags.imageInstall:
+    elif flags.livecdInstall:
         os.system("systemctl --no-wall reboot")
->>>>>>> db849292
 
 def startMetacityWM():
     childpid = os.fork()
