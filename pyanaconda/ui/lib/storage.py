#
# Copyright (C) 2020  Red Hat, Inc.
#
# This copyrighted material is made available to anyone wishing to use,
# modify, copy, or redistribute it subject to the terms and conditions of
# the GNU General Public License v.2, or (at your option) any later version.
# This program is distributed in the hope that it will be useful, but WITHOUT
# ANY WARRANTY expressed or implied, including the implied warranties of
# MERCHANTABILITY or FITNESS FOR A PARTICULAR PURPOSE.  See the GNU General
# Public License for more details.  You should have received a copy of the
# GNU General Public License along with this program; if not, write to the
# Free Software Foundation, Inc., 51 Franklin Street, Fifth Floor, Boston, MA
# 02110-1301, USA.  Any Red Hat trademarks that are incorporated in the
# source code or documentation are not subject to the GNU General Public
# License and may only be used or replicated with the express permission of
# Red Hat, Inc.
#
<<<<<<< HEAD
import locale
import re

from blivet.errors import StorageError
=======
>>>>>>> cd8326a6
from blivet.size import Size
from dasbus.error import DBusError

from dasbus.typing import unwrap_variant
from dasbus.client.proxy import get_object_path

from pyanaconda.anaconda_loggers import get_module_logger
from pyanaconda.core.configuration.anaconda import conf
from pyanaconda.core.constants import PARTITIONING_METHOD_AUTOMATIC, BOOTLOADER_DRIVE_UNSET
from pyanaconda.core.i18n import P_, _
from pyanaconda.errors import errorHandler as error_handler, ERROR_RAISE
from pyanaconda.flags import flags
from pyanaconda.modules.common.constants.objects import DISK_SELECTION, BOOTLOADER, DEVICE_TREE, \
    DISK_INITIALIZATION, NVDIMM
from pyanaconda.modules.common.constants.services import STORAGE
from pyanaconda.modules.common.errors.configuration import StorageConfigurationError, \
    BootloaderConfigurationError
from pyanaconda.modules.common.structures.validation import ValidationReport
from pyanaconda.modules.common.task import sync_run_task
from pyanaconda.core.storage import device_matches

log = get_module_logger(__name__)


def create_partitioning(partitioning_method):
    """Create a partitioning.

    :param partitioning_method: a partitioning method
    :return: a proxy of a partitioning module
    """
    storage_proxy = STORAGE.get_proxy()
    object_path = storage_proxy.CreatePartitioning(
        partitioning_method
    )
    return STORAGE.get_proxy(object_path)


def find_partitioning():
    """Find a partitioning to use or create a new one.

    :return: a proxy of a partitioning module
    """
    storage_proxy = STORAGE.get_proxy()
    object_paths = storage_proxy.CreatedPartitioning

    if object_paths:
        # Choose the last created partitioning.
        object_path = object_paths[-1]
    else:
        # Or create the automatic partitioning.
        object_path = storage_proxy.CreatePartitioning(
            PARTITIONING_METHOD_AUTOMATIC
        )

    return STORAGE.get_proxy(object_path)


def reset_storage(scan_all=False, retry=True):
    """Reset the storage model.

    :param scan_all: should we scan all devices in the system?
    :param retry: should we allow to retry the reset?
    """
    # Clear the exclusive disks to scan all devices in the system.
    if scan_all:
        disk_select_proxy = STORAGE.get_proxy(DISK_SELECTION)
        disk_select_proxy.SetExclusiveDisks([])

    # Scan the devices.
    storage_proxy = STORAGE.get_proxy()

    while True:
        try:
            task_path = storage_proxy.ScanDevicesWithTask()
            task_proxy = STORAGE.get_proxy(task_path)
            sync_run_task(task_proxy)
        except DBusError as e:
            # Is the retry allowed?
            if not retry:
                raise
            # Does the user want to retry?
            elif error_handler.cb(e) == ERROR_RAISE:
                raise
            # Retry the storage reset.
            else:
                continue
        else:
            # No need to retry.
            break

    # Reset the partitioning.
    storage_proxy.ResetPartitioning()


def reset_bootloader():
    """Reset the bootloader."""
    bootloader_proxy = STORAGE.get_proxy(BOOTLOADER)
    bootloader_proxy.SetDrive(BOOTLOADER_DRIVE_UNSET)


def select_default_disks():
    """Select default disks for the partitioning.

    If there are some disks already selected, do nothing.
    In the automatic installation, select all disks. In
    the interactive installation, select a disk if there
    is only one available.

    :return: a list of selected disks
    """
    disk_select_proxy = STORAGE.get_proxy(DISK_SELECTION)
    selected_disks = disk_select_proxy.SelectedDisks
    ignored_disks = disk_select_proxy.IgnoredDisks

    if selected_disks:
        # Do nothing if there are some disks selected.
        pass
    elif flags.automatedInstall:
        # Get all disks.
        device_tree = STORAGE.get_proxy(DEVICE_TREE)
        all_disks = device_tree.GetDisks()

        # Select all disks.
        selected_disks = [d for d in all_disks if d not in ignored_disks]
        disk_select_proxy.SetSelectedDisks(selected_disks)
        log.debug("Selecting all disks by default: %s", ",".join(selected_disks))
    else:
        # Get usable disks.
        usable_disks = disk_select_proxy.GetUsableDisks()
        available_disks = [d for d in usable_disks if d not in ignored_disks]

        # Select a usable disk if there is only one available.
        if len(available_disks) == 1:
            selected_disks = available_disks
            apply_disk_selection(selected_disks)

        log.debug("Selecting one or less disks by default: %s", ",".join(selected_disks))

    return selected_disks


def apply_disk_selection(selected_names, reset_boot_drive=False):
    """Apply the disks selection.

    :param selected_names: a list of selected disk names
    :param reset_boot_drive: reset the boot drive if it is not selected
    """
    device_tree = STORAGE.get_proxy(DEVICE_TREE)

    # Get disks.
    disks = set(device_tree.GetDisks())
    selected_disks = filter_disks_by_names(disks, selected_names)

    # Get ancestors.
    ancestors_names = device_tree.GetAncestors(selected_disks)
    ancestors_disks = filter_disks_by_names(disks, ancestors_names)

    # Set the disks to select.
    disk_select_proxy = STORAGE.get_proxy(DISK_SELECTION)
    disk_select_proxy.SetSelectedDisks(selected_names + ancestors_disks)

    # Set the drives to clear.
    disk_init_proxy = STORAGE.get_proxy(DISK_INITIALIZATION)
    disk_init_proxy.SetDrivesToClear(selected_names)

    # Reset the boot drive if it is not selected.
    # FIXME: Move this logic the Storage module?
    if reset_boot_drive:
        boot_loader = STORAGE.get_proxy(BOOTLOADER)
        boot_drive = boot_loader.Drive

        if boot_drive and boot_drive not in selected_names:
            reset_bootloader()


def get_disks_summary(disks):
    """Get a summary of the selected disks

    :param disks: a list of names of selected disks
    :return: a string with a summary
    """
    device_tree = STORAGE.get_proxy(DEVICE_TREE)

    count = len(disks)
    capacity = Size(device_tree.GetDiskTotalSpace(disks))
    free_space = Size(device_tree.GetDiskFreeSpace(disks))

    return P_(
        "{count} disk selected; {capacity} capacity; {free} free",
        "{count} disks selected; {capacity} capacity; {free} free",
        count
    ).format(
        count=count,
        capacity=capacity,
        free=free_space
    )


def mark_protected_device(spec):
    """Mark a device as protected.

    :param spec: a specification of the device
    """
    disk_selection_proxy = STORAGE.get_proxy(DISK_SELECTION)
    protected_devices = disk_selection_proxy.ProtectedDevices

    if spec not in protected_devices:
        protected_devices.add(spec)

    disk_selection_proxy.SetProtectedDevices(protected_devices)


def unmark_protected_device(spec):
    """Unmark a device as protected.

    :param spec: a specification of the device
    """
    disk_selection_proxy = STORAGE.get_proxy(DISK_SELECTION)
    protected_devices = disk_selection_proxy.ProtectedDevices

    if spec in protected_devices:
        protected_devices.remove(spec)

    disk_selection_proxy.SetProtectedDevices(protected_devices)


def try_populate_devicetree():
    """Try to populate a device tree.

    Try to populate the device tree while catching errors and dealing with
    some special ones in a nice way (giving user chance to do something about
    them).
    """
    device_tree = STORAGE.get_proxy(DEVICE_TREE)

    while True:
        try:
            task_path = device_tree.FindDevicesWithTask()
            task_proxy = STORAGE.get_proxy(task_path)
            sync_run_task(task_proxy)
<<<<<<< HEAD
        except StorageError as e:
            # Does the user want to retry?
=======
        except DBusError as e:
>>>>>>> cd8326a6
            if error_handler.cb(e) == ERROR_RAISE:
                raise
            # Retry populating the device tree.
            else:
                continue
        else:
            # No need to retry.
            break


def apply_partitioning(partitioning, show_message):
    """Apply the given partitioning.

    :param partitioning: a DBus proxy of a partitioning
    :param show_message: a callback for showing a message
    :return: an instance of ValidationReport
    """
    report = ValidationReport()

    try:
        show_message(_("Saving storage configuration..."))
        task_path = partitioning.ConfigureWithTask()
        task_proxy = STORAGE.get_proxy(task_path)
        sync_run_task(task_proxy)
    except StorageConfigurationError as e:
        show_message(_("Failed to save storage configuration"))
        report.error_messages.append(str(e))
        reset_bootloader()
        reset_storage(scan_all=True)
    except BootloaderConfigurationError as e:
        show_message(_("Failed to save boot loader configuration"))
        report.error_messages.append(str(e))
        reset_bootloader()
    else:
        show_message(_("Checking storage configuration..."))
        task_path = partitioning.ValidateWithTask()
        task_proxy = STORAGE.get_proxy(task_path)
        sync_run_task(task_proxy)

        result = unwrap_variant(task_proxy.GetResult())
        report = ValidationReport.from_structure(result)

        if report.is_valid():
            storage_proxy = STORAGE.get_proxy()
            storage_proxy.ApplyPartitioning(
                get_object_path(partitioning)
            )

    return report


def is_local_disk(device_type):
    """Is the disk local?

    A local disk doesn't require any additional setup unlike
    the advanced storage.

    While technically local disks, zFCP and NVDIMM devices are
    advanced storage and should not be considered local.

    :param device_type: a device type
    :return: True or False
    """
    return device_type not in (
        "dm-multipath",
        "iscsi",
        "fcoe",
        "zfcp",
        "nvdimm"
    )


def size_from_input(input_str, units=None):
    """Get a Size object from an input string.

    :param str input_str: a string forming some representation of a size
    :param units: use these units if none specified in input_str
    :type units: str or NoneType
    :returns: a Size object corresponding to input_str
    :rtype: :class:`blivet.size.Size` or NoneType

    Units default to bytes if no units in input_str or units.
    """

    if not input_str:
        # Nothing to parse
        return None

    # A string ending with a digit contains no units information.
    if re.search(r'[\d.%s]$' % locale.nl_langinfo(locale.RADIXCHAR), input_str):
        input_str += units or ""

    try:
        size = Size(input_str)
    except ValueError:
        return None

    return size


def ignore_nvdimm_blockdevs():
    """Add nvdimm devices to be ignored to the ignored disks."""
    if conf.target.is_directory:
        return

    nvdimm_proxy = STORAGE.get_proxy(NVDIMM)
    ignored_nvdimm_devs = nvdimm_proxy.GetDevicesToIgnore()

    if not ignored_nvdimm_devs:
        return

    log.debug("Adding NVDIMM devices %s to ignored disks", ",".join(ignored_nvdimm_devs))

    disk_select_proxy = STORAGE.get_proxy(DISK_SELECTION)
    ignored_disks = disk_select_proxy.IgnoredDisks
    ignored_disks.extend(ignored_nvdimm_devs)
    disk_select_proxy.SetIgnoredDisks(ignored_disks)


def ignore_oemdrv_disks():
    """Ignore disks labeled OEMDRV."""
    matched = device_matches("LABEL=OEMDRV", disks_only=True)

    for oemdrv_disk in matched:
        disk_select_proxy = STORAGE.get_proxy(DISK_SELECTION)
        ignored_disks = disk_select_proxy.IgnoredDisks

        if oemdrv_disk not in ignored_disks:
            log.info("Adding disk %s labeled OEMDRV to ignored disks.", oemdrv_disk)
            ignored_disks.append(oemdrv_disk)
            disk_select_proxy.SetIgnoredDisks(ignored_disks)


def filter_disks_by_names(disks, names):
    """Filter disks by the given names.

    :param disks: a list of disks name
    :param names: a list of names to filter
    :return: a list of filtered disk names
    """
    return list(filter(lambda name: name in disks, names))<|MERGE_RESOLUTION|>--- conflicted
+++ resolved
@@ -15,13 +15,9 @@
 # License and may only be used or replicated with the express permission of
 # Red Hat, Inc.
 #
-<<<<<<< HEAD
 import locale
 import re
 
-from blivet.errors import StorageError
-=======
->>>>>>> cd8326a6
 from blivet.size import Size
 from dasbus.error import DBusError
 
@@ -262,12 +258,8 @@
             task_path = device_tree.FindDevicesWithTask()
             task_proxy = STORAGE.get_proxy(task_path)
             sync_run_task(task_proxy)
-<<<<<<< HEAD
-        except StorageError as e:
+        except DBusError as e:
             # Does the user want to retry?
-=======
-        except DBusError as e:
->>>>>>> cd8326a6
             if error_handler.cb(e) == ERROR_RAISE:
                 raise
             # Retry populating the device tree.
